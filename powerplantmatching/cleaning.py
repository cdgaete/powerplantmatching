--- conflicted
+++ resolved
@@ -44,11 +44,7 @@
     """
 
     name = df.Name.replace(regex=True, value=' ',
-<<<<<<< HEAD
-                           to_replace=list('-/,')+['\(', '\)', '\[', '\]', '[0-9]'])
-=======
                            to_replace=list('-/,')+['\(', '\)', '\[', '\]','\+', '[0-9]'])
->>>>>>> 59103c9e
 
     common_words = pd.Series(sum(name.str.split(), [])).value_counts()
     cw = list(common_words[common_words >= 20].index)
