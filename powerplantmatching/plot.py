--- conflicted
+++ resolved
@@ -69,6 +69,7 @@
                handler_map=make_handler_map_to_scale_circles_as_in(ax),
                ncol=3, loc="upper left", frameon=False, fontsize=11)
     return fig, ax
+
 
 def bar_comparison_single_matched(df=None, cleaned=True, use_saved_aggregation=True):
     """
@@ -220,11 +221,7 @@
     i,j = [0, 0]
     labels_mpatches = collections.OrderedDict()
     fig, ax = plt.subplots(nrows=nrows, ncols=ncols, sharex=True, sharey=False,
-<<<<<<< HEAD
-                           squeeze=False, figsize=(32/1.2,18/1.2))
-=======
                            squeeze=False, figsize=figsize)
->>>>>>> 51fa5d46
     for country in sorted(countries):
         if j==ncols:
             i+=1
@@ -261,32 +258,6 @@
         labels_mpatches = collections.OrderedDict(sorted(labels_mpatches.items()))
         fig.legend(labels_mpatches.values(), labels_mpatches.keys(),
                    loc=8, ncol=len(labels_mpatches), facecolor='#d9d9d9')
-<<<<<<< HEAD
-    return fig
-
-
-def gather_comparison_data(include_WEPP=True, include_VRE=False, **kwargs):
-    yr = kwargs.get('year', 2016)
-    queryexpr = kwargs.get('queryexpr', 'Fueltype != "Solar" and Fueltype != "Wind" and Fueltype != "Geothermal"')
-    # 1+2: WEPP itself + Reduced w/ WEPP
-    if include_WEPP:
-        wepp = WEPP()
-        wepp.query('(YearCommissioned <= {:04d}) or (YearCommissioned != YearCommissioned)'.format(yr), inplace=True)
-
-        if include_VRE:
-            red_w_wepp = Carma_ENTSOE_ESE_GEO_OPSD_WEPP_WRI_matched_reduced_VRE()
-        else:
-            red_w_wepp = Carma_ENTSOE_ESE_GEO_OPSD_WEPP_WRI_matched_reduced()
-            red_w_wepp.query(queryexpr, inplace=True)
-            wepp.query(queryexpr, inplace=True)
-        red_w_wepp.query('(YearCommissioned <= {:04d}) or (YearCommissioned != YearCommissioned)'.format(yr), inplace=True)
-    else:
-        wepp = None
-        red_w_wepp = None
-    # 3: Reduced w/o WEPP
-    if include_VRE:
-        red_wo_wepp = Carma_ENTSOE_ESE_GEO_OPSD_WRI_matched_reduced_VRE()
-=======
     return fig, ax
 
 
@@ -301,7 +272,6 @@
     
     if sum(subplots)>2:
         ax_iter = ax.flat
->>>>>>> 51fa5d46
     else:
         ax_iter = np.array(ax).flat
     for country in countries:
@@ -311,7 +281,6 @@
         ax.set_title(country)
         fig.tight_layout(pad=0.5)
     return fig, ax
-
 
 
 def bar_fueltype_totals(dfs, keys, figsize=(7,4), unit='GW'):
@@ -327,6 +296,7 @@
         ax.xaxis.grid(False)
         fig.tight_layout(pad=0.5)
         return fig, ax
+
 
 def bar_matching_fueltype_totals(figsize=(7,4)):
     from . import data
@@ -386,7 +356,6 @@
         return fig, ax
 
 
-
 def factor_comparison(dfs, keys, figsize=(7,5)):
     compare = lookup(dfs, show_totals=True,
               keys=keys, exclude=['Solar', 'Wind']).fillna(0.)
@@ -426,7 +395,6 @@
     ax.set_xlabel('')
     ax.set_ylabel('Capacity [GW]')
     fig.tight_layout(pad=0.5)
-
 
 
 def bar_decomissioning_curves(df=None, ylabel=None, title=None, legend_in_subplots=False):
@@ -500,8 +468,6 @@
         fig.legend(labels_mpatches.values(), labels_mpatches.keys(),
                    loc=8, ncol=len(labels_mpatches), facecolor='#d9d9d9')
     return fig
-<<<<<<< HEAD
-=======
 
     
 #%% Plot utilities    
@@ -538,7 +504,6 @@
     statistics.Fueltype.replace({'Mixed fuel types':'Other'}, inplace=True)
     statistics.query(queryexpr, inplace=True)
     return red_w_wepp, red_wo_wepp, wepp, statistics
->>>>>>> 51fa5d46
 
 
 def matchcount_stats(df):
