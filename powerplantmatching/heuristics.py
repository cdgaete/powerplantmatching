--- conflicted
+++ resolved
@@ -360,11 +360,7 @@
         return ratios
 
 
-<<<<<<< HEAD
-def scale_to_net_capacities(df, is_gross=True):
-=======
 def scale_to_net_capacities(df, is_gross=True, catch_all=True):
->>>>>>> 51fa5d46
     if is_gross:
         factors = gross_to_net_factors()
         for ftype, tech in factors.index.get_values():
