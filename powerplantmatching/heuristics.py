# -*- coding: utf-8 -*-
## Copyright 2015-2016 Fabian Hofmann (FIAS), Jonas Hoersch (FIAS)

## This program is free software; you can redistribute it and/or
## modify it under the terms of the GNU General Public License as
## published by the Free Software Foundation; either version 3 of the
## License, or (at your option) any later version.

## This program is distributed in the hope that it will be useful,
## but WITHOUT ANY WARRANTY; without even the implied warranty of
## MERCHANTABILITY or FITNESS FOR A PARTICULAR PURPOSE.  See the
## GNU General Public License for more details.

## You should have received a copy of the GNU General Public License
## along with this program.  If not, see <http://www.gnu.org/licenses/>.
"""
Functions to modify and adjust power plant datasets
"""

from __future__ import absolute_import, print_function
import pandas as pd
import numpy as np
<<<<<<< HEAD
import matplotlib.pyplot as plt
from .data import (Capacity_stats, OPSD_VRE, IRENA_stats)
from .utils import (read_csv_if_string, lookup)
from .config import fueltype_to_life
from .cleaning import clean_single
=======
from .utils import (read_csv_if_string, lookup)
from .config import fueltype_to_life
from .cleaning import clean_single, clean_technology
# Logging: General Settings
>>>>>>> 500b1672
import logging
logger = logging.getLogger(__name__)


def extend_by_non_matched(df, extend_by, label, fueltypes=None,
                          clean_added_data=True, use_saved_aggregation=False):
    """
    Returns the matched dataframe with additional entries of non-matched powerplants
    of a reliable source.

    Parameters
    ----------
    df : Pandas.DataFrame
        Already matched dataset which should be extended
    extend_by : pd.DataFrame
        Database which is partially included in the matched dataset, but
        which should be included totally
    label : str
        Column name of the additional database within the matched dataset, this
        string is used if the columns of the additional database do not correspond
        to the ones of the dataset
    """
    extend_by = read_csv_if_string(extend_by).set_index('projectID', drop=False)

    included_ids = df.projectID.map(lambda d: d.get(label)).dropna().sum()
    remaining_ids = extend_by.index.difference(included_ids)

    extend_by = extend_by.loc[remaining_ids]

    if fueltypes is not None:
        extend_by = extend_by[extend_by.Fueltype.isin(fueltypes)]
    if clean_added_data:
        extend_by = clean_single(extend_by, use_saved_aggregation=use_saved_aggregation,
                                 dataset_name=label)
    extend_by = extend_by.rename(columns={'Name':label})
    extend_by['projectID'] = extend_by.projectID.map(lambda x: {label : x})
    return df.append(extend_by.loc[:, df.columns], ignore_index=True)


def rescale_capacities_to_country_totals(df, fueltypes):
    """
    Returns a extra column 'Scaled Capacity' with an up or down scaled capacity in
    order to match the statistics of the ENTSOe country totals. For every
    country the information about the total capacity of each fueltype is given.
    The scaling factor is determined by the ratio of the aggregated capacity of the
    fueltype within each coutry and the ENTSOe statistics about the fueltype capacity
    total within each country.

    Parameters
    ----------
    df : Pandas.DataFrame
        Data set that should be modified
    fueltype : str or list of strings
        fueltype that should be scaled
    """
    from .data import Capacity_stats
    df = df.copy()
    if isinstance(fueltypes, str):
        fueltypes = [fueltypes]
    stats_df = lookup(df).loc[fueltypes]
    stats_entsoe = lookup(Capacity_stats()).loc[fueltypes]
    if ((stats_df==0)&(stats_entsoe!=0)).any().any():
        print('Could not scale powerplants in the countries %s because of no occurring \
              power plants in these countries'%\
              stats_df.loc[:, ((stats_df==0)&\
                            (stats_entsoe!=0)).any()].columns.tolist())
    ratio = (stats_entsoe/stats_df).fillna(1)
    df.loc[:, 'Scaled Capacity'] = df.loc[:, 'Capacity']
    for country in ratio:
        for fueltype in fueltypes:
            df.loc[(df.Country==country)&(df.Fueltype==fueltype), 'Scaled Capacity'] *= \
                   ratio.loc[fueltype,country]
    return df


def extend_by_VRE(df, base_year):
    """
    Extends a given reduced dataframe by externally given VREs.
    """
<<<<<<< HEAD
=======
    from .data import IRENA_stats, OPSD_VRE
>>>>>>> 500b1672
    df = df.copy()
    # Drop VRE which are to be replaced
    df = df[~(((df.Fueltype=='Solar')&(df.Technology!='CSP'))|(df.Fueltype=='Wind')|(df.Fueltype=='Bioenergy'))]
    df = manual_corrections(df)
    cols = df.columns
    # Take CH, DE, DK values from OPSD
    logger.info('Read OPSD_VRE dataframe...')
    vre_CH_DE_DK = OPSD_VRE()
    vre_DK = vre_CH_DE_DK[vre_CH_DE_DK.Country=='Denmark']
    vre_CH_DE = vre_CH_DE_DK[vre_CH_DE_DK.Country!='Denmark']
    logger.info('Aggregate CH+DE by commyear')
    vre_CH_DE = aggregate_VRE_by_commyear(vre_CH_DE)
    vre_CH_DE.loc[:, 'File'] = 'renewable_power_plants.sqlite'
    # Take other countries from IRENA stats without: DE, DK_Wind+Solar+Hydro, CH_Bioenergy
    logger.info('Read IRENA_stats dataframe...')
    vre = IRENA_stats()
    vre = derive_vintage_cohorts_from_statistics(vre, base_year=base_year)
    vre = vre[~(vre.Country=='Germany')]
    vre = vre[~((vre.Country=='Denmark')&((vre.Fueltype=='Wind')|(vre.Fueltype=='Solar')|(vre.Fueltype=='Hydro')))]
    vre = vre[~((vre.Country=='Switzerland')&(vre.Fueltype=='Bioenergy'))]
    vre = vre[~(vre.Technology=='CSP')] # IRENA's CSP data seems to be outdated
    vre.loc[:, 'File'] ='IRENA_CapacityStatistics2017.csv'
    # Concatenate
    logger.info('Concatenate...')
    concat = pd.concat([df, vre_DK, vre_CH_DE, vre], ignore_index=True)
    concat = concat[cols]
    concat.reset_index(drop=True, inplace=True)
    return concat


def average_empty_commyears(df):
    """
    Fills the empty commissioning years with averages.
    """
    df = df.copy()
    #mean_yrs = df.groupby(['Country', 'Fueltype']).YearCommissioned.mean().unstack(0)
    # 1st try: Fill with both country- and fueltypespecific averages
    df.YearCommissioned.fillna(df.groupby(['Country', 'Fueltype']).YearCommissioned
                               .transform("mean"), inplace=True)
    # 2nd try: Fill remaining with only fueltype-specific average
    df.YearCommissioned.fillna(df.groupby(['Fueltype']).YearCommissioned
                               .transform('mean'), inplace=True)
    # 3rd try: Fill remaining with only country-specific average
    df.YearCommissioned.fillna(df.groupby(['Country']).YearCommissioned
                               .transform('mean'), inplace=True)
    if df.YearCommissioned.isnull().any():
        count = len(df[df.YearCommissioned.isnull()])
        raise(ValueError('''There are still *{0}* empty values for 'YearCommissioned'
                            in the DataFrame. These should be either be filled
                            manually or dropped to continue.'''.format(count)))
    df.loc[:, 'YearCommissioned'] = df.YearCommissioned.astype(int)
    return df


def aggregate_VRE_by_commyear(df, target_fueltypes=None):
    """
    Aggregates the vast number of VRE (e.g. vom data.OPSD_VRE()) units to one
    specific (Fueltype + Technology) cohorte per commissioning year.
    """
    df = df.copy()

    if target_fueltypes is None:
        target_fueltypes = ['Wind', 'Solar', 'Bioenergy']
    df = df[df.Fueltype.isin(target_fueltypes)]
    df = average_empty_commyears(df)
    df.Technology.fillna('-', inplace=True)
    df = df.groupby(['Country','YearCommissioned','Fueltype','Technology'])\
           .sum().reset_index().replace({'-': np.NaN})
    df.loc[:, 'Set'] = 'PP'
    return df


def derive_vintage_cohorts_from_statistics(df, base_year=2015):
    """
    This function assumes an age-distribution for given capacity statistics
    and returns a df, containing how much of capacity has been built for every
    year.
    """
    def setInitial_Flat(mat, df, life):
        y_start = df.index[0]
        height_flat = float(df.loc[y_start].Capacity) / life
        for y in range(int(mat.index[0]), y_start+1):
            y_end = min(y+life-1, mat.columns[-1])
            mat.loc[y, y:y_end] = height_flat
        return mat

    def setInitial_Triangle(mat, df, life):
        y_start = df.index[0]
        years = range(y_start-life+1, y_start+1)
        height_flat = float(df.loc[y_start].Capacity) / life
        decr = 2.0*height_flat/life              # decrement per period, 'slope' of the triangle
        height_tri = 2.0*height_flat - decr/2.0  # height of triangle at right side
        series = [(height_tri - i*decr) for i in range(0, life)][::-1]
        dic = dict(zip(years, series))           # create dictionary
        for y in range(int(mat.index[0]), y_start+1):
            y_end = min(y+life-1, mat.columns[-1])
            mat.loc[y, y:y_end] = dic[y]
        return mat

    def setHistorical(mat, df, life):
        year = df.index[1]  # Base year was already handled in setInitial()->Start one year later.
        while year <= df.index.max():
            if year in df.index:
                addition = df.loc[year].Capacity - mat.loc[:, year].sum()
                if addition >= 0:
                    mat.loc[year, year:year+life-1] = addition
                else:
                    mat.loc[year, year:year+life-1] = 0
                    mat = reduceVintages(addition, mat, life, year)
            else:
                mat.loc[year, year:year+life-1] = 0
            year += 1
        return mat

    def reduceVintages(addition, mat, life, y_pres):
        for year in mat.index:
            val_rem = float(mat.loc[year, y_pres])
            # print ('In year %i are %.2f units left from year %i, while addition '\
            #        'delta is %.2f'%(y_pres, val_rem, year, addition))
            if val_rem > 0:
                if abs(addition) > val_rem:
                    mat.loc[year, y_pres:year+life-1] = 0
                    addition += val_rem
                else:
                    mat.loc[year, y_pres:year+life-1] = val_rem + addition
                    break
        return mat

    dfe = pd.DataFrame(columns=df.columns)
    for c, df_country in df.groupby(['Country']):
        for tech, dfs in df_country.groupby(['Technology']):
            dfs.set_index('Year', drop=False, inplace=True)
            y_start = dfs.index[0]
            y_end = dfs.index[-1]
            life = fueltype_to_life()[dfs.Fueltype.iloc[0]]
            mat = pd.DataFrame(columns=range(y_start-life+1, y_end+life),
                               index=range(y_start-life+1, y_end)).astype(np.float)
            if dfs.Fueltype.iloc[0] in ['Solar', 'Wind', 'Bioenergy', 'Geothermal']:
                mat = setInitial_Triangle(mat, dfs, life)
            else:
                mat = setInitial_Flat(mat, dfs, life)
            if y_end > y_start:
                mat = setHistorical(mat, dfs, life)
            add = pd.DataFrame(columns=dfs.columns)
            add.Capacity = list(mat.loc[:, base_year])
            add.Year = mat.index.tolist()
            add.Technology = tech
            add.Country = c
            add.Fueltype = dfs.Fueltype.iloc[0]
            add.Set = dfs.Set.iloc[0]
            dfe = pd.concat([dfe, add[add.Capacity>0.0]], ignore_index=True)
    dfe.Year = dfe.Year.apply(pd.to_numeric)
    dfe.rename(columns={'Year':'YearCommissioned'}, inplace=True)
    return dfe[~np.isclose(dfe.Capacity, 0)]


def manual_corrections(df):
    """
    Here, manual corrections are being processed which are not (yet) solved by the
    data mending, matching or reducing algorithms.
    """
    # 1. German CAES plant Huntorf
    df.loc[df.OPSD.str.contains('huntorf', case=False).fillna(False), 'Technology'] = 'CAES'
    # 2. Gross-Net-corrections for nuclear plants in France, value derived from unitwise analysis
    df.loc[(df.Country=='France')&(df.Fueltype=='Nuclear'), 'Capacity'] *= 0.961
    return df


def set_denmark_region_id(df):
    """
    Used to set the Region column to DKE/DKW (East/West) for electricity models,
    based on lat,lon-coordinates and a heuristic for unknowns.
    """
    if 'Region' not in df:
        pos = [i for i,x in enumerate(df.columns) if x == 'Country'][0]
        df.insert(pos+1, 'Region', np.nan)
    else:
        df.loc[(df.Country=='Denmark'), 'Region'] = np.nan
    #TODO: This does not work yet.
        #import geopandas as gpd
        #df = gpd.read_file('/tmp/ne_10m_admin_0_countries/')
        #df = df.query("ISO_A2 != '-99'").set_index('ISO_A2')
        #Point(9, 52).within(df.loc['DE', 'geometry'])
    # Workaround:
    df.loc[(df.Country=='Denmark')&(df.lon>=10.96), 'Region'] = 'DKE'
    df.loc[(df.Country=='Denmark')&(df.lon<10.96), 'Region'] = 'DKW'
    df.loc[df.CARMA.str.contains('Jegerspris', case=False).fillna(False), 'Region'] = 'DKE'
    df.loc[df.CARMA.str.contains('Jetsmark', case=False).fillna(False), 'Region'] = 'DKW'
    df.loc[df.CARMA.str.contains('Fellinggard', case=False).fillna(False), 'Region'] = 'DKW'
    # Copy the remaining ones without Region and handle in copy
    dk_o = df.loc[df.Region.isnull()].reset_index(drop=True)
    dk_o.loc[:, 'Capacity'] *= 0.5
    dk_o.loc[:, 'Region'] = 'DKE'
    # Handle remaining in df
    df.loc[df.Region.isnull(), 'Capacity'] *= 0.5
    df.loc[df.Region.isnull(), 'Region'] = 'DKW'
    # Concat
    df = pd.concat([df, dk_o], ignore_index=True)
    return df


def gross_to_net_factors(reference='opsd', aggfunc='median', return_stats=False):
    """
    """
    if reference=='opsd':
        from .data import OPSD
        reference = OPSD(rawDE=True)
    df = reference.copy()
    df = df[df.capacity_gross_uba.notnull()&df.capacity_net_bnetza.notnull()]
    df.loc[:, 'ratio'] = df.capacity_net_bnetza / df.capacity_gross_uba
    df = df[df.ratio<=1.0] # these are obvious data errors
    if return_stats:
        df.loc[:,'FuelTech'] = '(' + df.energy_source_level_2 +', ' + df.technology + ')'
        df = df.groupby('FuelTech').filter(lambda x: len(x)>=10)
        dfg = df.groupby('FuelTech')
        stats = pd.DataFrame()
        for grp, df_grp in dfg:
            stats.loc[grp, 'n'] = len(df_grp)
            stats.loc[grp, 'min'] = df_grp.ratio.min()
            stats.loc[grp, 'median'] = df_grp.ratio.median()
            stats.loc[grp, 'mean'] = df_grp.ratio.mean()
            stats.loc[grp, 'max'] = df_grp.ratio.max()
        fig, ax = plt.subplots(figsize=(8,4.5))
        df.boxplot(ax=ax, column='ratio', by='FuelTech', rot=90, showmeans=True)
        ax.title.set_visible(False)
        ax.xaxis.label.set_visible(False)
        ax2 = ax.twiny()
        ax2.set_xlim(ax.get_xlim())
        ax2.set_xticks([i+1 for i in range(len(dfg))])
        ax2.set_xticklabels(['$n$=%d'%(len(v)) for k, v in dfg])
        fig.suptitle('')
        return stats, fig
    else:
        df.replace(dict(energy_source_level_2={'Biomass and biogas': 'Bioenergy',
                                    'Fossil fuels': 'Other',
                                    'Mixed fossil fuels': 'Other',
                                    'Natural gas': 'Natural Gas',
                                    'Non-renewable waste': 'Waste',
                                    'Other bioenergy and renewable waste': 'Bioenergy',
                                    'Other or unspecified energy sources': 'Other',
                                    'Other fossil fuels': 'Other'}))
        df.rename(columns={'technology':'Technology'}, inplace=True)
        df = (clean_technology(df)
                .assign(energy_source_level_2=lambda df: df.energy_source_level_2.str.title()))
        ratios = df.groupby(['energy_source_level_2', 'Technology']).ratio.mean()
#        Note that for Nuclear Steam Turbine this does not provide a factor. Add this maually
#        refere to http://www.power-technology.com/features/feature-largest-nuclear-power-plants-world/
        ratios.loc[('Nuclear', 'Steam Turbine')] = 0.95
#        another possibility could be this, which however leads to too low ratios
#        ratios.loc[('Nuclear', 'Steam Turbine')] = ratios.groupby(level=1).mean()['Steam Turbine']
        return ratios

def scale_to_net_capacities(df, is_gross=True):
    if is_gross:
        factors = gross_to_net_factors()
        for ftype, tech in factors.index.get_values():
            df.loc[(df.Fueltype==ftype)&(df.Technology==tech), 'Capacity'] = (
                factors.loc[(ftype, tech)] * df.loc[(df.Fueltype==ftype)&(df.Technology==tech), 'Capacity'])
        return df
    else:
        return df<|MERGE_RESOLUTION|>--- conflicted
+++ resolved
@@ -20,18 +20,10 @@
 from __future__ import absolute_import, print_function
 import pandas as pd
 import numpy as np
-<<<<<<< HEAD
 import matplotlib.pyplot as plt
-from .data import (Capacity_stats, OPSD_VRE, IRENA_stats)
 from .utils import (read_csv_if_string, lookup)
 from .config import fueltype_to_life
-from .cleaning import clean_single
-=======
-from .utils import (read_csv_if_string, lookup)
-from .config import fueltype_to_life
-from .cleaning import clean_single, clean_technology
-# Logging: General Settings
->>>>>>> 500b1672
+from .cleaning import (clean_single, clean_technology)
 import logging
 logger = logging.getLogger(__name__)
 
@@ -111,10 +103,7 @@
     """
     Extends a given reduced dataframe by externally given VREs.
     """
-<<<<<<< HEAD
-=======
     from .data import IRENA_stats, OPSD_VRE
->>>>>>> 500b1672
     df = df.copy()
     # Drop VRE which are to be replaced
     df = df[~(((df.Fueltype=='Solar')&(df.Technology!='CSP'))|(df.Fueltype=='Wind')|(df.Fueltype=='Bioenergy'))]
@@ -367,6 +356,7 @@
 #        ratios.loc[('Nuclear', 'Steam Turbine')] = ratios.groupby(level=1).mean()['Steam Turbine']
         return ratios
 
+		
 def scale_to_net_capacities(df, is_gross=True):
     if is_gross:
         factors = gross_to_net_factors()
