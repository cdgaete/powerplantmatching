--- conflicted
+++ resolved
@@ -197,18 +197,10 @@
                                  .transform('mean'), inplace=True)
     if df.YearCommissioned.isnull().any():
         count = len(df[df.YearCommissioned.isnull()])
-<<<<<<< HEAD
-        raise(ValueError(
-                '''There are still *{0}* empty values for 'YearCommissioned'
-                in the DataFrame. These should be either be filled
-                manually or dropped to continue.'''.format(count)))
-    # Cast to integers and apply these values to the 'Retrofit' column too:
-=======
         raise(ValueError('''There are still *{0}* empty values for
                             'YearCommissioned' in the DataFrame. These should
                             be either be filled manually or dropped to
                             continue.'''.format(count)))
->>>>>>> b10c267b
     df.loc[:, 'YearCommissioned'] = df.YearCommissioned.astype(int)
     df.Retrofit.fillna(df.YearCommissioned.astype(int), inplace=True)
     return df
