--- conflicted
+++ resolved
@@ -235,40 +235,6 @@
         Take the first most reliable value if dtype==String, else take mean of most
         reliable values
         """
-<<<<<<< HEAD
-        if df.isnull().all(axis=1).all():
-            logger.warn('Empty dataframe passed to `prioritise_reliabilities`.')
-            return pd.DataFrame(index=df.index, columns=['0'])
-        if ((df.dtypes == object) | (df.dtypes == str)).any():
-            return (df.loc[~df.isnull().all(axis=1), rel_scores.index]
-                       .apply(lambda ds:ds.dropna().iloc[0], axis=1)
-                       .reindex(df.index))
-        else:
-            if how == 'mean':
-                df = df[~df.isnull().all(axis=1)].groupby(rel_scores, axis=1).mean()
-            elif how == 'median':
-                df = df[~df.isnull().all(axis=1)].groupby(rel_scores, axis=1).median()
-            else:
-                raise ValueError("Bad argument: `how` must be either 'mean' or 'median'.")
-            return (df.loc[:, rel_scores.values].apply(lambda ds:ds.dropna().iloc[0], axis=1)
-                      .reindex(index=df.index))
-
-    sdf = pd.DataFrame(index=df.index)
-    sdf.loc[:, 'Name'] = df.Name.pipe(prioritise_reliabilities)
-    sdf.loc[:, 'Fueltype'] = df.Fueltype.pipe(prioritise_reliabilities)
-    sdf.loc[:, 'Technology'] = df.Technology.pipe(prioritise_reliabilities)
-    sdf.loc[:, 'Country'] = df.Country.pipe(prioritise_reliabilities)
-    sdf.loc[:, 'Set'] = df.Set.pipe(prioritise_reliabilities)
-    sdf.loc[:, 'Capacity'] = df.Capacity.pipe(prioritise_reliabilities, how='median')
-    sdf.loc[:, 'YearCommissioned'] = df.YearCommissioned.max(axis=1)
-    sdf.loc[:, 'lat'] = df.lat.pipe(prioritise_reliabilities)
-    sdf.loc[:, 'lon'] = df.lon.pipe(prioritise_reliabilities)
-
-    sdf.loc[:, 'File'] = df.File.apply(concat_strings, axis=1)
-    sdf.loc[:, 'projectID'] = df.projectID.apply(lambda x:
-                                dict(zip(df.columns.levels[1][x.notnull()].values
-                                , x.dropna().values)), axis=1)
-=======
         df = df.loc[df.notnull().any(axis=1), rel_scores.index]
 
         if df.empty:
@@ -295,7 +261,6 @@
         'projectID': df['projectID'].apply(lambda x: dict(x.dropna()), axis=1)
     })
 
->>>>>>> 0bf66bb0
     if show_orig_names:
         sdf = sdf.assign(**dict(df.Name))
     sdf = clean_technology(sdf, generalize_hydros=False)
