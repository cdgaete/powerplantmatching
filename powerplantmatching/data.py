--- conflicted
+++ resolved
@@ -321,12 +321,8 @@
     Importer for the `Global Power Plant Database`.
     """
     if raw:
-<<<<<<< HEAD
-        return pd.read_csv(_data_in('global_power_plant_database.csv'), encoding='utf-8')
-=======
         return pd.read_csv(_data_in('global_power_plant_database.csv'),
                            encoding='utf-8')
->>>>>>> a1671b4d
     else:
         if filter_other_dbs:
             other_dbs = ['GEODB', 'CARMA', 'Open Power System Data']
