#!/usr/bin/env python2
# -*- coding: utf-8 -*-
"""
Created on Tue Dec 12 14:17:28 2017

@author: fabian
"""
import powerplantmatching as pm
import pandas as pd

#OPSD_links = pd.read_html('https://github.com/Open-Power-System-Data/conventional_power_plants/blob/4b7cf76f01f8aaa617e578fb225759bd17923757/input/matching_bnetza_uba.csv')[0]
OPSD_links = pd.read_csv('opsd_links.csv', index_col='id', encoding='utf-8').drop('Unnamed: 0', axis=1)
OPSD_links.rename(columns={'ID BNetzA':'BNETZA', 'uba_match_name': 'UBA'}, inplace=True)
OPSD_links.uba_match_fuel.replace({u'Biomasse':'Bioenergy',
                                 u'Gichtgas':'Other',
                                 u'HS':'Oil',
                                 u'Konvertergas':'Other',
                                 u'Licht':'Solar',
                                 u'Raffineriegas':'Other',
                                 u'Uran':'Nuclear',
                                 u'Wasser':'Hydro',
                                 'Wind (L)':'Wind',
                                 u'\xd6lr\xfcckstand':'Oil'}, inplace=True)


#%% get manual links from opsd
uba = pm.data.UBA()
bnetza = pm.data.BNETZA()#prune_wind=False, prune_solar=False)
#create subset of uba and bentza entries in opsd and in ppm (due to different version...)
OPSD_links = OPSD_links[(OPSD_links.BNETZA.isin(bnetza.projectID)) & (OPSD_links.UBA.isin(uba.Name))]
bnetza = bnetza[bnetza.projectID.isin(OPSD_links.BNETZA)]
uba = uba[uba.Name.isin(OPSD_links.UBA)]

#define a map for uba name-> projectID
duplicated_name = uba.loc[uba.Name.duplicated(False), 'Name']
uba.loc[uba.Name.isin(duplicated_name), 'Name'] += ' ' + uba.loc[uba.Name.isin(duplicated_name), 'Fueltype']
uba.Name = uba.Name.replace('\s+', ' ', regex=True)
uba_projectID_map = uba.set_index('Name').projectID


#get rid of non-unique names
OPSD_links.loc[OPSD_links.UBA.isin(duplicated_name), 'UBA'] += (
        ' ' + OPSD_links.loc[OPSD_links.UBA.isin(duplicated_name), 'uba_match_fuel'])
OPSD_links = OPSD_links.set_index('BNETZA').UBA
OPSD_links = OPSD_links.map(uba_projectID_map)
OPSD_links_r = OPSD_links.reset_index(drop=False).set_index('UBA').BNETZA.sort_values()



UBA = pm.cleaning.clean_single(uba, aggregate_powerplant_units=True)
BNETZA = pm.cleaning.clean_single(bnetza, aggregate_powerplant_units=True)

MATCHED = pm.collection.combine_multiple_datasets([UBA, BNETZA], ['UBA', 'BNETZA'])
matched = pm.collection.reduce_matched_dataframe(MATCHED)

uba = uba.set_index('projectID')
bnetza = bnetza.set_index('projectID')

opsd_links = OPSD_links.reset_index()
ppm_links = pd.Series()
ppm_links.name = 'UBA'
ppm_links.index.name = 'BNETZA'
eq_ppm_links = pd.Series()
ne_ppm_links = pd.Series()
for d in matched.projectID:
    for pp1 in d['BNETZA']:
        for pp2 in d['UBA']:
            ppm_links = ppm_links.append(pd.Series({pp1:pp2}))
            mapped = ((opsd_links['BNETZA']==pp1) & (opsd_links['UBA']==pp2))
            if mapped.any():
                eq_ppm_links = eq_ppm_links.append(pd.Series({pp1:pp2}))
            else:
                ne_ppm_links = ne_ppm_links.append(pd.Series({pp1:pp2}))
#           take the one out which mapped
            opsd_links = opsd_links[~mapped]
#the ones that remain are not included
missing_links = opsd_links.copy()
print missing_links.shape[0]
ppm_links = ppm_links.sort_values()

<<<<<<< HEAD
_bnetza = bnetza.loc[missing_links.BNETZA]
_uba = uba.loc[missing_links.UBA]
print MATCHED[MATCHED.Name.UBA.str.contains('nen')].T
=======

opsd_de = (pm.data.OPSD(statusDE=['operating'])
               .pipe(pm.cleaning.clean_single, dataset_name='OPSD', use_saved_aggregation=False)
               .loc[lambda row: row.Country=='Germany']
               .loc[lambda row: row.Capacity>=100])
dfs = {'UBA':UBA, 'BNetzA':BNETZA, 'OPSD':opsd_de, 'Match-UBA-BNETZA':matched}
pm.plot.bar_fueltype_totals(dfs.values(), dfs.keys())
>>>>>>> 79b86a1b
<|MERGE_RESOLUTION|>--- conflicted
+++ resolved
@@ -78,16 +78,17 @@
 print missing_links.shape[0]
 ppm_links = ppm_links.sort_values()
 
-<<<<<<< HEAD
 _bnetza = bnetza.loc[missing_links.BNETZA]
 _uba = uba.loc[missing_links.UBA]
+_UBA = UBA[UBA.projectID.apply(lambda x: any(
+    [i in missing_links.UBA.tolist() for i in x]))]
+_BNETZA = BNETZA[BNETZA.projectID.apply(lambda x: any(
+    [i in missing_links.BNETZA.tolist() for i in x]))]
 print MATCHED[MATCHED.Name.UBA.str.contains('nen')].T
-=======
 
 opsd_de = (pm.data.OPSD(statusDE=['operating'])
                .pipe(pm.cleaning.clean_single, dataset_name='OPSD', use_saved_aggregation=False)
                .loc[lambda row: row.Country=='Germany']
                .loc[lambda row: row.Capacity>=100])
 dfs = {'UBA':UBA, 'BNetzA':BNETZA, 'OPSD':opsd_de, 'Match-UBA-BNETZA':matched}
-pm.plot.bar_fueltype_totals(dfs.values(), dfs.keys())
->>>>>>> 79b86a1b
+pm.plot.bar_fueltype_totals(dfs.values(), dfs.keys())